--- conflicted
+++ resolved
@@ -16,20 +16,6 @@
 
 ### Notes
 
-<<<<<<< HEAD
-The Cartesian product of three elements is done recursively. See also
-`CartesianProductArray` for implementation of a cartesian product of
-many sets without recursion, using instead an array.
-"""
-struct CartesianProduct{T1<:LazySet,T2<:LazySet} <: LazySet
-    X::T1
-    Y::T2
-    CartesianProduct{T1,T2}(X::T1, Y::T2) where {T1<:LazySet,T2<:LazySet} = new(X, Y)
-    CartesianProduct{T}(Xarr::Vector{T}) where {T<:LazySet} = length(Xarr) == 0 ?
-            DummySet(1) : (length(Xarr) == 1 ? Xarr[1] :
-            new{T,T}(Xarr[1], CartesianProduct{T}(Xarr[2:length(Xarr)])))
-            # NOTE: use array type instead of element type (bit of a mess otherwise)
-=======
 The Cartesian product of three elements is obtained recursively.
 See also `CartesianProductArray` for an implementation of a Cartesian product of
 many sets without recursion, instead using an array.
@@ -42,7 +28,6 @@
 struct CartesianProduct{S1<:LazySet,S2<:LazySet} <: LazySet
     X::S1
     Y::S2
->>>>>>> 051b28ca
 end
 CartesianProduct(Xarr::Vector{S}) where {S<:LazySet} =
     (length(Xarr) == 0
@@ -61,12 +46,6 @@
 
 Return the Cartesian product of two convex sets.
 
-<<<<<<< HEAD
-"""
-    X * Y
-
-Cartesian product of sets X and Y.
-
 ### Input
 
 - `X` -- a convex set
@@ -111,20 +90,6 @@
 Cartesian product.
 """
 *(∅::EmptySet, X::LazySet) = EmptySet()
-=======
-### Input
-
-- `X` -- convex set
-- `Y` -- convex set
-
-### Output
-
-The Cartesian product of the two convex sets.
-"""
-function *(X::LazySet, Y::LazySet)::CartesianProduct
-    CartesianProduct(X, Y)
-end
->>>>>>> 051b28ca
 
 """
     dim(cp::CartesianProduct)::Int
@@ -183,15 +148,9 @@
            is_contained(view(x, dim(cp.X)+1:length(x)), cp.Y)
 end
 
-<<<<<<< HEAD
-# =========================================================
-#  Cartesian product implementation using an array of sets
-# =========================================================
-=======
 # ======================================
 #  Cartesian product of an array of sets
 # ======================================
->>>>>>> 051b28ca
 """
     CartesianProductArray{S<:LazySet} <: LazySet
 
