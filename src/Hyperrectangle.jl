import Base.LinAlg:norm

export Hyperrectangle,
       vertices_list,
       norm,
       radius,
       diameter,
       low,
       high

"""
    Hyperrectangle{N<:Real} <: LazySet

Type that represents a hyperrectangle.

A [hyperrectangle](https://en.wikipedia.org/wiki/Hyperrectangle) is the
Cartesian product of one-dimensional intervals.

### Fields

- `center` -- center of the hyperrectangle as a real vector
- `radius` -- radius of the ball as a real vector, i.e., half of its width along
              each coordinate direction
"""
struct Hyperrectangle{N<:Real} <: LazySet
    center::Vector{N}
    radius::Vector{N}

    # default constructor with length comparison
    Hyperrectangle{N}(center::Vector{N}, radius::Vector{N}) where {N<:Real} =
        (length(center) != length(radius)
            ? throw(DimensionMismatch)
            : new(center, radius))
end
# type-less convenience constructor
Hyperrectangle(center::Vector{N}, radius::Vector{N}) where {N<:Real} =
    Hyperrectangle{N}(center, radius)

"""
    Hyperrectangle(;kwargs...)

Construct a hyperrectangle from keyword arguments.

### Input

- `kwargs` -- keyword arguments; two combinations are allowed:
  1. `center`, `radius` -- vectors
  2. `high`, `low`      -- vectors (if both `center` and `radius` are also
                           defined, those are chosen instead)

<<<<<<< HEAD
1. `center`, `radius` -- both vectors
2. `high`, `low`      -- both vectors; if both `center` and `radius` are also
                         defined, those are chosen instead
=======
### Output

A hyperrectangle.
>>>>>>> 40259e49

### Examples

The following three constructions are equivalent:

```jldoctest
julia> c = ones(2);

julia> r = [0.1, 0.2];

julia> l = [0.9, 0.8];

julia> h = [1.1, 1.2];

julia> H1 = Hyperrectangle(c, r)
LazySets.Hyperrectangle{Float64}([1.0, 1.0], [0.1, 0.2])
julia> H2 = Hyperrectangle(center=c, radius=r)
LazySets.Hyperrectangle{Float64}([1.0, 1.0], [0.1, 0.2])
julia> H3 = Hyperrectangle(low=l, high=h)
LazySets.Hyperrectangle{Float64}([1.0, 1.0], [0.1, 0.2])
```
"""
function Hyperrectangle(;kwargs...)
    dict = Dict{Symbol, Any}(kwargs)
    if haskey(dict, :center) && haskey(dict, :radius)
        return Hyperrectangle{eltype(dict[:center])}(dict[:center],
                                                     dict[:radius])
    elseif haskey(dict, :high) && haskey(dict, :low)
        # compute center and radius from high and low vectors
        center = (dict[:high] .+ dict[:low]) ./ 2
        radius = abs.(dict[:high] .- center)
        return Hyperrectangle{eltype(center)}(center, radius)
    end
    throw(ArgumentError("invalid arguments for Hyperrectangle: Use either " *
        "'center' and 'radius' or 'high' and 'low'."))
end

"""
    dim(H::Hyperrectangle)

Return the dimension of a hyperrectangle.

### Input

- `H` -- hyperrectangle

### Output

The ambient dimension of the hyperrectangle.
"""
function dim(H::Hyperrectangle)
    return length(H.center)
end

"""
    σ(d::AbstractVector{<:Real}, H::Hyperrectangle)::AbstractVector{<:Real}

Return the support vector of a hyperrectangle in a given direction.

### Input

- `d` -- direction
- `H` -- hyperrectangle

### Output

The support vector in the given direction. If the direction has norm zero, the
vertex with biggest values is returned.
"""
function σ(d::AbstractVector{<:Real}, H::Hyperrectangle)::AbstractVector{<:Real}
    return @. H.center + unit_step(d) * H.radius
end

"""
    vertices_list(H::Hyperrectangle{N})::Vector{Vector{N}} where {N<:Real}

Return the vertices of a hyperrectangle.

### Input

- `H` -- hyperrectangle

### Output

A list of vertices.

### Notes

For high dimensions, it is preferable to develop a `vertex_iterator` approach.
"""
function vertices_list(H::Hyperrectangle{N})::Vector{Vector{N}} where {N<:Real}
    return [H.center .+ si .* H.radius
        for si in IterTools.product([[1, -1] for i = 1:dim(H)]...)]
end

"""
    norm(H::Hyperrectangle, [p]::Real=Inf)

Return the norm of a hyperrectangle.

### Input

- `H` -- hyperrectangle
- `p` -- (optional, default: `Inf`) norm

### Output

A real number representing the norm.

### Notes

The norm of a hyperrectangle is defined as the norm of the enclosing ball, of
the given ``p``-norm, of minimal volume.
"""
function norm(H::Hyperrectangle, p::Real=Inf)
    return maximum(map(x -> norm(x, p), vertices_list(H)))
end

"""
    radius(H::Hyperrectangle, [p]::Real=Inf)

Return the radius of a hyperrectangle.

### Input

- `H` -- hyperrectangle
- `p` -- (optional, default: `Inf`) norm

### Output

A real number representing the radius.

### Notes

The radius is defined as the radius of the enclosing ball of the given
``p``-norm of minimal volume with the same center.
"""
function radius(H::Hyperrectangle, p::Real=Inf)
    # the radius is the same for all corners of the hyperrectangle
    return norm(H.radius, p)
end

"""
    diameter(H::Hyperrectangle, [p]::Real=Inf)

Return the diameter of a hyperrectangle.

### Input

- `H` -- hyperrectangle
- `p` -- (optional, default: `Inf`) norm

### Output

A real number representing the diameter.

### Notes

The diameter is defined as the maximum distance in the given ``p``-norm between
any two elements of the set.
Equivalently, it is the diameter of the enclosing ball of the given ``p``-norm
of minimal volume with the same center.
"""
function diameter(H::Hyperrectangle, p::Real=Inf)
    return radius(H, p) * 2
end

"""
    high(H::Hyperrectangle)

Return the higher coordinates of a hyperrectangle.

### Input

- `H` -- hyperrectangle

### Output

A vector with the higher coordinates of the hyperrectangle, one entry per
dimension.
"""
function high(H::Hyperrectangle)
    return H.center .+ H.radius
end

"""
    low(H::Hyperrectangle)

Return the lower coordinates of a hyperrectangle.

### Input

- `H` -- hyperrectangle

### Output

A vector with the lower coordinates of the hyperrectangle, one entry per
dimension.
"""
function low(H::Hyperrectangle)
    return H.center .- H.radius
end<|MERGE_RESOLUTION|>--- conflicted
+++ resolved
@@ -48,15 +48,9 @@
   2. `high`, `low`      -- vectors (if both `center` and `radius` are also
                            defined, those are chosen instead)
 
-<<<<<<< HEAD
-1. `center`, `radius` -- both vectors
-2. `high`, `low`      -- both vectors; if both `center` and `radius` are also
-                         defined, those are chosen instead
-=======
 ### Output
 
 A hyperrectangle.
->>>>>>> 40259e49
 
 ### Examples
 
