--- conflicted
+++ resolved
@@ -350,11 +350,7 @@
 ### Input
 
 - `Interval` -- interval type, used for dispatch
-<<<<<<< HEAD
-- `H`        -- hyperrectangular set 
-=======
 - `H`        -- hyperrectangular set
->>>>>>> cb1f6152
 
 ### Output
 
@@ -380,11 +376,7 @@
 ### Input
 
 - `Interval` -- interval type, used for dispatch
-<<<<<<< HEAD
-- `S`        -- set 
-=======
 - `S`        -- convex set
->>>>>>> cb1f6152
 
 ### Output
 
